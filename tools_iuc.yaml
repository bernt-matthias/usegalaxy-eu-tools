---
install_repository_dependencies: true
install_resolver_dependencies: true
install_tool_dependencies: false

tools:
  - name: bedtools
    owner: iuc
    tool_panel_section_label: "Operate on Genomic Intervals"

  - name: kallisto_quant
    owner: iuc
    tool_panel_section_label: 'RNA Analysis'

  - name: kallisto_pseudo
    owner: iuc
    tool_panel_section_label: 'RNA Analysis'

  - name: ggplot2_violin
    owner: iuc
    tool_panel_section_label: Graph/Display Data

  - name: ggplot2_heatmap2
    owner: iuc
    tool_panel_section_label: Graph/Display Data

  - name: ggplot2_point
    owner: iuc
    tool_panel_section_label: Graph/Display Data

  - name: ggplot2_histogram
    owner: iuc
    tool_panel_section_label: Graph/Display Data

  - name: tsne
    owner: iuc
    tool_panel_section_label: Graph/Display Data

  - name: idr
    owner: iuc
    tool_panel_section_label: 'RNA Analysis'

  - name: circos
    owner: iuc
    tool_panel_section_label: Graph/Display Data

  - name: ebi_search_rest_results
    owner: iuc
    tool_panel_section_label: "Get Data"

  - name: ebi_metagenomics_run_downloader
    owner: iuc
    tool_panel_section_label: "Get Data"

  - name: column_maker
    owner: devteam
    tool_panel_section_label: Text Manipulation

  - name: reshape2_melt
    owner: iuc
    tool_panel_section_label: Text Manipulation

  - name: reshape2_cast
    owner: iuc
    tool_panel_section_label: Text Manipulation

  - name: sra_tools
    owner: iuc
    tool_panel_section_label: Get Data

  - name: codeml
    owner: iuc
    tool_panel_section_label: Evolution

  - name: prinseq
    owner: iuc
    tool_panel_section_label: Text Manipulation

  - name: add_value
    owner: devteam
    tool_panel_section_label: Text Manipulation

  - name: dwt_var_perfeature
    owner: devteam
    tool_panel_section_label: Statistics

  - name: merge_cols
    owner: devteam
    tool_panel_section_label: Text Manipulation

  - name: jq
    owner: iuc
    tool_panel_section_label: Text Manipulation

  - name: column_maker
    owner: devteam
    tool_panel_section_label: Text Manipulation

  - name: coverage
    owner: devteam
    tool_panel_section_label: Text Manipulation

  - name: tables_arithmetic_operations
    owner: devteam
    tool_panel_section_label: Text Manipulation

  - name: merge
    owner: devteam
    tool_panel_section_label: Text Manipulation

  - name: intersect
    owner: devteam
    tool_panel_section_label: Text Manipulation

  - name: flanking_features
    owner: devteam
    tool_panel_section_label: Text Manipulation

  - name: join
    owner: devteam
    tool_panel_section_label: Text Manipulation

  - name: cluster
    owner: devteam
    tool_panel_section_label: Text Manipulation

  - name: get_flanks
    owner: devteam
    tool_panel_section_label: Text Manipulation

  - name: complement
    owner: devteam
    tool_panel_section_label: Text Manipulation

  - name: subtract
    owner: devteam
    tool_panel_section_label: Text Manipulation

  - name: basecoverage
    owner: devteam
    tool_panel_section_label: Text Manipulation

  - name: subtract_query
    owner: devteam
    tool_panel_section_label: Text Manipulation

  - name: dna_filtering
    owner: devteam
    tool_panel_section_label: Text Manipulation

  - name: collection_column_join
    owner: iuc
    tool_panel_section_label: Join, Subtract and Group

  - name: suite_datamash
    owner: iuc
    tool_panel_section_label: Join, Subtract and Group


  - name: subtract
    owner: devteam
    tool_panel_section_label: Join, Subtract and Group

  - name: bam_to_scidx
    owner: iuc
    tool_panel_section_label: Convert Formats

  - name: resize_coordinate_window
    owner: iuc
    tool_panel_section_label: Convert Formats

  - name: gffread
    owner: devteam
    tool_panel_section_label: Convert Formats

  - name: ucsc_twobittofa
    owner: iuc
    tool_panel_section_label: Convert Formats

  - name: tabular_to_fasta
    owner: devteam
    tool_panel_section_label: "FASTA/FASTQ manipulation"

  - name: fasta_to_tabular
    owner: devteam
    tool_panel_section_label: "FASTA/FASTQ manipulation"

  - name: fastqtofasta
    owner: devteam

    tool_panel_section_label: 'FASTA/FASTQ manipulation'

  - name: fastq_to_fasta
    owner: devteam
    tool_panel_section_label: 'FASTA/FASTQ manipulation'

  - name: length_and_gc_content
    owner: iuc
    tool_panel_section_label: Extract Features

  - name: extract_genomic_dna
    owner: iuc
    tool_panel_section_label: "Other Tools"

  - name: concat
    owner: devteam
    tool_panel_section_label: Operate on Genomic Intervals

  - name: complement
    owner: devteam
    tool_panel_section_label: Operate on Genomic Intervals

  - name: cluster
    owner: devteam
    tool_panel_section_label: Operate on Genomic Intervals

  - name: basecoverage
    owner: devteam
    tool_panel_section_label: Operate on Genomic Intervals

  - name: annotation_profiler
    owner: devteam
    tool_panel_section_label: Operate on Genomic Intervals

  - name: t_test_two_samples
    owner: devteam
    tool_panel_section_label: Statistics

  - name: plot_from_lda
    owner: devteam
    tool_panel_section_label: Statistics

  - name: mine
    owner: devteam
    tool_panel_section_label: Statistics

  - name: lda_analysis
    owner: devteam
    tool_panel_section_label: Statistics

  - name: generate_pc_lda_matrix
    owner: devteam
    tool_panel_section_label: Statistics

  - name: count_gff_features
    owner: devteam
    tool_panel_section_label: Statistics

  - name: correlation
    owner: devteam
    tool_panel_section_label: Statistics

  - name: fasta_nucleotide_color_plot
    owner: iuc
    tool_panel_section_label: Graph/Display Data

  - name: jbrowse
    owner: iuc
    tool_panel_section_label: Graph/Display Data

  - name: ucsc_custom_track
    owner: devteam
    tool_panel_section_label: Graph/Display Data

  - name: scatterplot
    owner: devteam
    tool_panel_section_label: Graph/Display Data

  - name: histogram
    owner: devteam
    tool_panel_section_label: Graph/Display Data

  - name: gmaj
    owner: devteam
    tool_panel_section_label: Graph/Display Data

  - name: xy_plot
    owner: devteam
    tool_panel_section_label: Graph/Display Data

  - name: featurecounter
    owner: devteam
    tool_panel_section_label: Regional Variation

  - name: indels_3way
    owner: devteam
    tool_panel_section_label: Regional Variation

  - name: draw_stacked_barplots
    owner: devteam
    tool_panel_section_label: Regional Variation

  - name: delete_overlapping_indels
    owner: devteam
    tool_panel_section_label: Regional Variation
  - name: compute_motifs_frequency
    owner: devteam
    tool_panel_section_label: Regional Variation
  - name: compute_motif_frequencies_for_all_motifs
    owner: devteam
    tool_panel_section_label: Regional Variation
  - name: categorize_elements_satisfying_criteria
    owner: devteam
    tool_panel_section_label: Regional Variation
  - name: best_regression_subsets
    owner: devteam
    tool_panel_section_label: Statistics
  - name: principal_component_analysis
    owner: devteam
    tool_panel_section_label: Statistics
  - name: kernel_principal_component_analysis
    owner: devteam
    tool_panel_section_label: Statistics

  - name: kernel_canonical_correlation_analysis
    owner: devteam
    tool_panel_section_label: Statistics

  - name: canonical_correlation_analysis
    owner: devteam
    tool_panel_section_label: Statistics
  - name: mutate_snp_codon
    owner: devteam
    tool_panel_section_label: Evolution

  - name: meme_meme
    owner: iuc
    tool_panel_section_label: Motif Tools

  - name: meme_fimo
    owner: iuc
    tool_panel_section_label: Motif Tools

  - name: meme_psp_gen
    owner: iuc
    tool_panel_section_label: Motif Tools

  - name: weblogo3
    owner: devteam
    tool_panel_section_label: Motif Tools

  - name: clustalw
    owner: devteam
    tool_panel_section_label: Multiple Alignments

  - name: bio_hansel
    owner: iuc
    tool_panel_section_label: Metagenomic analyses

  - name: vegan_diversity
    owner: iuc
    tool_panel_section_label: Metagenomic analyses

  - name: vegan_fisher_alpha
    owner: iuc
    tool_panel_section_label: Metagenomic analyses

  - name: vegan_rarefaction
    owner: iuc
    tool_panel_section_label: Metagenomic analyses

  - name: vsearch
    owner: iuc
    tool_panel_section_label: Metagenomic analyses

  - name: khmer_filter_abundance
    owner: iuc
    tool_panel_section_label: Metagenomic analyses

  - name: khmer_filter_below_abundance_cutoff
    owner: iuc
    tool_panel_section_label: Metagenomic analyses

  - name: khmer_extract_partitions
    owner: iuc
    tool_panel_section_label: Metagenomic analyses

  - name: khmer_abundance_distribution
    owner: iuc
    tool_panel_section_label: Metagenomic analyses

  - name: khmer_count_median
    owner: iuc
    tool_panel_section_label: Metagenomic analyses

  - name: khmer_partition
    owner: iuc
    tool_panel_section_label: Metagenomic analyses

  - name: khmer_normalize_by_median
    owner: iuc
    tool_panel_section_label: Metagenomic analyses

  - name: khmer_abundance_distribution_single
    owner: iuc
    tool_panel_section_label: Metagenomic analyses

  - name: t2t_report
    owner: devteam
    tool_panel_section_label: Metagenomic analyses

  - name: t2ps
    owner: devteam
    tool_panel_section_label: Metagenomic analyses

  - name: poisson2test
    owner: devteam
    tool_panel_section_label: Metagenomic analyses

  - name: lca_wrapper
    owner: devteam
    tool_panel_section_label: Metagenomic analyses

  - name: gi2taxonomy
    owner: devteam
    tool_panel_section_label: Metagenomic analyses

  - name: find_diag_hits
    owner: devteam
    tool_panel_section_label: Metagenomic analyses

  - name: fasta_merge_files_and_filter_unique_sequences
    owner: galaxyp
    tool_panel_section_label: "FASTA/FASTQ manipulation"

  - name: sickle
    owner: iuc
    tool_panel_section_label: "FASTA/FASTQ manipulation"

  - name: fastq_paired_end_interlacer
    owner: devteam
    tool_panel_section_label: "FASTA/FASTQ manipulation"

  - name: fastq_paired_end_joiner
    owner: devteam
    tool_panel_section_label: "FASTA/FASTQ manipulation"

  - name: fasta_compute_length
    owner: devteam
    tool_panel_section_label: "FASTA/FASTQ manipulation"

  - name: pear
    owner: iuc
    tool_panel_section_label: "FASTA/FASTQ manipulation"

  - name: flash
    owner: iuc
    tool_panel_section_label: "FASTA/FASTQ manipulation"

  - name: fastx_artifacts_filter
    owner: devteam

    tool_panel_section_label: 'FASTA/FASTQ manipulation'

  - name: fastx_barcode_splitter
    owner: devteam
    tool_panel_section_label: 'FASTA/FASTQ manipulation'

  - name: fastx_clipper
    owner: devteam
    tool_panel_section_label: 'FASTA/FASTQ manipulation'
  - name: fastx_nucleotides_distribution
    owner: devteam
    tool_panel_section_label: 'FASTA/FASTQ manipulation'

  - name: fasta_filter_by_length
    owner: devteam
    tool_panel_section_label: "FASTA/FASTQ manipulation"
  - name: fasta_concatenate_by_species
    owner: devteam
    tool_panel_section_label: "FASTA/FASTQ manipulation"
  - name: fastx_collapser
    owner: devteam
    tool_panel_section_label: 'FASTA/FASTQ manipulation'
  - name: fasta_nucleotide_changer
    owner: devteam
    tool_panel_section_label: "FASTA/FASTQ manipulation"
  - name: fasta_formatter
    owner: devteam
    tool_panel_section_label: "FASTA/FASTQ manipulation"

  - name: fastqc
    owner: devteam

    tool_panel_section_label: 'FASTA/FASTQ manipulation'

  - name: fastq_paired_end_joiner
    owner: devteam
    tool_panel_section_label: 'FASTA/FASTQ manipulation'

  - name: short_reads_trim_seq
    owner: devteam
    tool_panel_section_label: 'FASTA/FASTQ manipulation'

  - name: short_reads_figure_score
    owner: devteam
    tool_panel_section_label: 'FASTA/FASTQ manipulation'

  - name: tabular_to_fastq
    owner: devteam
    tool_panel_section_label: 'FASTA/FASTQ manipulation'
  - name: fastq_trimmer_by_quality
    owner: devteam
    tool_panel_section_label: 'FASTA/FASTQ manipulation'
  - name: fastq_trimmer
    owner: devteam
    tool_panel_section_label: 'FASTA/FASTQ manipulation'
  - name: fastq_to_tabular
    owner: devteam
    tool_panel_section_label: 'FASTA/FASTQ manipulation'
  - name: fastq_stats
    owner: devteam
    tool_panel_section_label: 'FASTA/FASTQ manipulation'
  - name: fastq_paired_end_splitter
    owner: devteam
    tool_panel_section_label: 'FASTA/FASTQ manipulation'
  - name: fastq_paired_end_interlacer
    owner: devteam
    tool_panel_section_label: 'FASTA/FASTQ manipulation'
  - name: fastq_paired_end_deinterlacer
    owner: devteam
    tool_panel_section_label: 'FASTA/FASTQ manipulation'
  - name: fastq_masker_by_quality
    owner: devteam
    tool_panel_section_label: 'FASTA/FASTQ manipulation'
  - name: fastq_manipulation
    owner: devteam
    tool_panel_section_label: 'FASTA/FASTQ manipulation'
  - name: fastq_groomer
    owner: devteam
    tool_panel_section_label: 'FASTA/FASTQ manipulation'
  - name: fastq_filter
    owner: devteam
    tool_panel_section_label: 'FASTA/FASTQ manipulation'
  - name: fastq_combiner
    owner: devteam
    tool_panel_section_label: 'FASTA/FASTQ manipulation'
  - name: fastx_trimmer
    owner: devteam
    tool_panel_section_label: 'FASTA/FASTQ manipulation'
  - name: fastx_reverse_complement
    owner: devteam
    tool_panel_section_label: 'FASTA/FASTQ manipulation'
  - name: fastx_renamer
    owner: devteam
    tool_panel_section_label: 'FASTA/FASTQ manipulation'
  - name: fastx_quality_statistics
    owner: devteam
    tool_panel_section_label: 'FASTA/FASTQ manipulation'
  - name: fastq_quality_filter
    owner: devteam
    tool_panel_section_label: 'FASTA/FASTQ manipulation'
  - name: fastq_quality_converter
    owner: devteam
    tool_panel_section_label: 'FASTA/FASTQ manipulation'
  - name: fastq_quality_boxplot
    owner: devteam
    tool_panel_section_label: 'FASTA/FASTQ manipulation'

  - name: shovill
    owner: iuc
    tool_panel_section_label: 'Assembly'

  - name: megahit
    owner: iuc
    tool_panel_section_label: 'Assembly'

  - name: rnaspades
    owner: iuc
    tool_panel_section_label: 'Assembly'

  - name: unicycler
    owner: iuc
    tool_panel_section_label: 'Assembly'
  - name: quast
    owner: iuc
    tool_panel_section_label: 'Assembly'
  - name: tophat2
    owner: devteam
    tool_panel_section_label: 'Mapping'
  - name: bowtie2
    owner: devteam
    tool_panel_section_label: 'Mapping'
  - name: rgrnastar
    owner: iuc
    tool_panel_section_label: 'Mapping'
  - name: hisat2
    owner: iuc
    tool_panel_section_label: 'Mapping'
  - name: bowtie_wrappers
    owner: devteam
    tool_panel_section_label: 'Mapping'
  - name: bowtie_color_wrappers
    owner: devteam
    tool_panel_section_label: 'Mapping'

  - name: bwa_mem
    owner: crs4
    tool_panel_section_label: 'Mapping'

  - name: bwa_wrappers
    owner: devteam
    tool_panel_section_label: 'Mapping'

  - name: megablast_xml_parser
    owner: devteam
    tool_panel_section_label: 'Mapping'

  - name: megablast_wrapper
    owner: devteam
    tool_panel_section_label: 'Mapping'

  - name: lastz_paired_reads
    owner: devteam
    tool_panel_section_label: 'Mapping'

  - name: lastz
    owner: devteam
    tool_panel_section_label: 'Mapping'

  - name: sailfish
    owner: bgruening
    tool_panel_section_label: 'RNA Analysis'

  - name: deseq2
    owner: iuc
    tool_panel_section_label: 'RNA Analysis'

  - name: limma_voom
    owner: iuc
    tool_panel_section_label: 'RNA Analysis'

  - name: salmon
    owner: bgruening
    tool_panel_section_label: 'RNA Analysis'

  - name: featurecounts
    owner: iuc
    tool_panel_section_label: 'RNA Analysis'

  - name: transdecoder
    owner: iuc
    tool_panel_section_label: 'RNA Analysis'

  - name: trinity
    owner: iuc
    tool_panel_section_label: 'RNA Analysis'

  - name: tophat_fusion_post
    owner: devteam
    tool_panel_section_label: 'RNA Analysis'

  - name: stringtie
    owner: iuc
    tool_panel_section_label: 'RNA Analysis'

  - name: dexseq
    owner: iuc
    tool_panel_section_label: 'RNA Analysis'

  - name: cuffdiff
    owner: devteam
    tool_panel_section_label: 'RNA Analysis'

  - name: cummerbund_to_tabular
    owner: devteam
    tool_panel_section_label: 'RNA Analysis'
  - name: cummerbund
    owner: devteam
    tool_panel_section_label: 'RNA Analysis'

  - name: cuffmerge
    owner: devteam
    tool_panel_section_label: 'RNA Analysis'
  - name: cuffquant
    owner: devteam
    tool_panel_section_label: 'RNA Analysis'
  - name: cuffnorm
    owner: devteam
    tool_panel_section_label: 'RNA Analysis'
  - name: cuffcompare
    owner: devteam
    tool_panel_section_label: 'RNA Analysis'
  - name: cufflinks
    owner: devteam
    tool_panel_section_label: 'RNA Analysis'

  - name: filter_transcripts_via_tracking
    owner: devteam
    tool_panel_section_label: 'RNA Analysis'

  - name: express
    owner: devteam
    tool_panel_section_label: 'RNA Analysis'

  - name: cufflinks
    owner: devteam
    tool_panel_section_label: 'RNA Analysis'

  - name: cuffcompare
    owner: devteam
    tool_panel_section_label: 'RNA Analysis'

  - name: masigpro
    owner: iuc
    tool_panel_section_label: 'RNA Analysis'

  - name: macs2
    owner: iuc
    tool_panel_section_label: 'Peak Calling'

  - name: macs
    owner: devteam
    tool_panel_section_label: 'Peak Calling'

  - name: sicer
    owner: devteam
    tool_panel_section_label: 'Peak Calling'

  - name: ccat
    owner: devteam
    tool_panel_section_label: 'Peak Calling'


  - name: bwameth
    owner: iuc
    tool_panel_section_label: DNA methylation

  - name: vcf_filter
    owner: devteam
    tool_panel_section_label: DNA methylation

  - name: varscan_version_2
    owner: devteam
    tool_panel_section_label: "Variant Calling"

  - name: freebayes
    owner: devteam
    tool_panel_section_label: "Variant Calling"

  - name: vcf2pgsnp
    owner: devteam
    tool_panel_section_label: Phenotype Association

  - name: snpfreq
    owner: devteam
    tool_panel_section_label: Phenotype Association

  - name: hgv_hilbertvis
    owner: devteam
    tool_panel_section_label: Phenotype Association

  - name: hgv_fundo
    owner: devteam
    tool_panel_section_label: Phenotype Association

  - name: divide_pg_snp
    owner: devteam
    tool_panel_section_label: Phenotype Association

  - name: ctd_batch
    owner: devteam
    tool_panel_section_label: Phenotype Association

  - name: goseq
    owner: iuc
    tool_panel_section_label: Annotation
  - name: kobas
    owner: iuc
    tool_panel_section_label: Annotation

  - name: prokka
    owner: crs4
    tool_panel_section_label: Annotation

  - name: roary
    owner: iuc
    tool_panel_section_label: Annotation

  - name: gubbins
    owner: iuc
    tool_panel_section_label: Annotation

  - name: snpsift_genesets
    owner: iuc
    tool_panel_section_label: "Variant Calling"

  - name: transtermhp
    owner: iuc
    tool_panel_section_label: Annotation

  - name: hmmer3
    owner: iuc
    tool_panel_section_label: Annotation

  - name: snpsift_dbnsfp
    owner: iuc
    tool_panel_section_label: "Variant Calling"

  - name: snpsift
    owner: iuc
    tool_panel_section_label: "Variant Calling"

  - name: snpsift_dbnsfp_generic
    owner: iuc
    tool_panel_section_label: "Variant Calling"

  - name: snpeff
    owner: iuc
    tool_panel_section_label: "Variant Calling"

  - name: dgidb_annotator
    owner: devteam
    tool_panel_section_label: Annotation

  - name: dgidb_annotator
    owner: devteam
    tool_panel_section_label: Annotation

  - name: bedtools
    owner: iuc
    tool_panel_section_label: Operate on Genomic Intervals

  - name: bedtools
    owner: iuc
    tool_panel_section_label: Operate on Genomic Intervals

  - name: picard
    owner: devteam
    tool_panel_section_label: Picard
  - name: emboss_5
    owner: devteam
    tool_panel_section_label: EMBOSS Tools
  - name: kraken_taxonomy_report
    owner: iuc
    tool_panel_section_label: NCBI Blast
  - name: ncbi_blast_plus
    owner: devteam
    tool_panel_section_label: NCBI Blast
  - name: kraken2tax
    owner: devteam
    tool_panel_section_label: NCBI Blast
  - name: kraken
    owner: devteam
    tool_panel_section_label: NCBI Blast

  - name: kraken_report
    owner: devteam
    tool_panel_section_label: NCBI Blast

  - name: taxonomy_krona_chart
    owner: crs4
    tool_panel_section_label: NCBI Blast

  - name: kraken_filter
    owner: devteam
    tool_panel_section_label: NCBI Blast

  - name: kraken_translate
    owner: devteam
    tool_panel_section_label: NCBI Blast

  - name: bamleftalign
    owner: devteam
    tool_panel_section_label: "Variant Calling"

  - name: vcfcheck
    owner: devteam
    tool_panel_section_label: "Variant Calling"

  - name: vcfaddinfo
    owner: devteam
    tool_panel_section_label: "Variant Calling"

  - name: vcf2tsv
    owner: devteam
    tool_panel_section_label: "Variant Calling"

  - name: vcfleftalign
    owner: devteam
    tool_panel_section_label: "Variant Calling"

  - name: vcfcombine
    owner: devteam
    tool_panel_section_label: "Variant Calling"
  - name: vcfprimers
    owner: devteam
    tool_panel_section_label: "Variant Calling"
  - name: vcfsort
    owner: devteam
    tool_panel_section_label: "Variant Calling"
  - name: vcfhethom
    owner: devteam
    tool_panel_section_label: "Variant Calling"
  - name: vcfrandomsample
    owner: devteam
    tool_panel_section_label: "Variant Calling"
  - name: vcfbedintersect
    owner: devteam
    tool_panel_section_label: "Variant Calling"
  - name: vcfgenotypes
    owner: devteam
    tool_panel_section_label: "Variant Calling"
  - name: vcffixup
    owner: devteam
    tool_panel_section_label: "Variant Calling"
  - name: vcffilter
    owner: devteam
    tool_panel_section_label: "Variant Calling"
  - name: vcfgeno2haplo
    owner: devteam
    tool_panel_section_label: "Variant Calling"
  - name: vcfallelicprimitives
    owner: devteam
    tool_panel_section_label: "Variant Calling"
  - name: vcfbreakcreatemulti
    owner: devteam
    tool_panel_section_label: "Variant Calling"
  - name: vcfvcfintersect
    owner: devteam
    tool_panel_section_label: "Variant Calling"
  - name: vcfannotate
    owner: devteam
    tool_panel_section_label: "Variant Calling"
  - name: vcfcommonsamples
    owner: devteam
    tool_panel_section_label: "Variant Calling"
  - name: vcfflatten
    owner: devteam
    tool_panel_section_label: "Variant Calling"
  - name: vcfdistance
    owner: devteam
    tool_panel_section_label: "Variant Calling"
  - name: vcfannotategenotypes
    owner: devteam
    tool_panel_section_label: "Variant Calling"
  - name: vcfselectsamples
    owner: devteam
    tool_panel_section_label: "Variant Calling"
  - name: bcftools_call
    owner: iuc
    tool_panel_section_label: "Variant Calling"
  - name: vcftools_merge
    owner: devteam
    tool_panel_section_label: "Variant Calling"
  - name: vcftools_isec
    owner: devteam
    tool_panel_section_label: "Variant Calling"
  - name: vt_variant_tools
    owner: iuc
    tool_panel_section_label: "Variant Calling"
  - name: bcftools
    owner: iuc
    tool_panel_section_label: "Variant Calling"
  - name: vcftools_compare
    owner: devteam
    tool_panel_section_label: "Variant Calling"
  - name: vcftools_annotate
    owner: devteam
    tool_panel_section_label: "Variant Calling"
  - name: vcftools_slice
    owner: devteam
    tool_panel_section_label: "Variant Calling"
  - name: vcftools_subset
    owner: devteam
    tool_panel_section_label: "Variant Calling"

  - name: tag_pileup_frequency
    owner: iuc
    tool_panel_section_label: 'SAM Tools'
  - name: sam_to_bam
    owner: devteam
    tool_panel_section_label: 'SAM Tools'
  - name: pileup_interval
    owner: devteam
    tool_panel_section_label: 'SAM Tools'
  - name: bamtools
    owner: devteam
    tool_panel_section_label: 'SAM Tools'
  - name: bamtools_split
    owner: devteam
    tool_panel_section_label: 'SAM Tools'
  - name: ngsutils_bam_filter
    owner: iuc
    tool_panel_section_label: 'SAM Tools'

  - name: bamtools_filter
    owner: devteam
    tool_panel_section_label: 'SAM Tools'

  - name: sam_merge
    owner: devteam
    tool_panel_section_label: 'SAM Tools'

  - name: samtools_bedcov
    owner: devteam
    tool_panel_section_label: 'SAM Tools'
  - name: samtools_sort
    owner: devteam
    tool_panel_section_label: 'SAM Tools'
  - name: samtools_rmdup
    owner: devteam
    tool_panel_section_label: 'SAM Tools'
  - name: samtools_idxstats
    owner: devteam
    tool_panel_section_label: 'SAM Tools'
  - name: samtools_slice_bam
    owner: devteam
    tool_panel_section_label: 'SAM Tools'
  - name: samtools_mpileup
    owner: devteam
    tool_panel_section_label: 'SAM Tools'
  - name: samtools_calmd
    owner: devteam
    tool_panel_section_label: 'SAM Tools'

  - name: samtools_flagstat
    owner: devteam
    tool_panel_section_label: 'SAM Tools'

  - name: samtools_reheader
    owner: devteam
    tool_panel_section_label: 'SAM Tools'

  - name: samtools_split
    owner: devteam
    tool_panel_section_label: 'SAM Tools'

  - name: samtools_stats
    owner: devteam
    tool_panel_section_label: 'SAM Tools'

  - name: bam_to_sam
    owner: devteam
    tool_panel_section_label: 'SAM Tools'

  - name: samtools_sort
    owner: iuc
    tool_panel_section_label: 'SAM Tools'

  - name: sam_pileup
    owner: devteam
    tool_panel_section_label: 'SAM Tools'

  - name: samtool_filter2
    owner: devteam
    tool_panel_section_label: 'SAM Tools'
  - name: samtools_phase
    owner: devteam
    tool_panel_section_label: 'SAM Tools'
  - name: sam_bitwise_flag_filter
    owner: devteam
    tool_panel_section_label: 'SAM Tools'

  - name: sam2interval
    owner: devteam
    tool_panel_section_label: 'SAM Tools'

  - name: pileup_parser
    owner: devteam
    tool_panel_section_label: 'SAM Tools'

  - name: gemini_db_info
    owner: iuc
    tool_panel_section_label: Gemini Tools

  - name: gemini_windower
    owner: iuc
    tool_panel_section_label: Gemini Tools

  - name: gemini_burden
    owner: iuc
    tool_panel_section_label: Gemini Tools

  - name: gemini_gene_wise
    owner: iuc
    tool_panel_section_label: Gemini Tools

  - name: gemini_stats
    owner: iuc
    tool_panel_section_label: Gemini Tools

  - name: gemini_mendel_errors
    owner: iuc
    tool_panel_section_label: Gemini Tools

  - name: gemini_amend
    owner: iuc
    tool_panel_section_label: Gemini Tools

  - name: gemini_pathways
    owner: iuc
    tool_panel_section_label: Gemini Tools

  - name: gemini_dump
    owner: iuc
    tool_panel_section_label: Gemini Tools

  - name: gemini_region
    owner: iuc
    tool_panel_section_label: Gemini Tools

  - name: gemini_actionable_mutations
    owner: iuc
    tool_panel_section_label: Gemini Tools

  - name: gemini_lof_sieve
    owner: iuc
    tool_panel_section_label: Gemini Tools

  - name: gemini_query
    owner: iuc
    tool_panel_section_label: Gemini Tools
  - name: gemini_fusions
    owner: iuc
    tool_panel_section_label: Gemini Tools
  - name: gemini_load
    owner: iuc
    tool_panel_section_label: Gemini Tools

  - name: gemini_de_novo
    owner: iuc
    tool_panel_section_label: Gemini Tools

  - name: gemini_annotate
    owner: iuc
    tool_panel_section_label: Gemini Tools

  - name: gemini_recessive_and_dominant
    owner: iuc
    tool_panel_section_label: Gemini Tools

  - name: gemini_roh
    owner: iuc
    tool_panel_section_label: Gemini Tools

  - name: gemini_set_somatic
    owner: iuc
    tool_panel_section_label: Gemini Tools

  - name: gemini_qc
    owner: iuc
    tool_panel_section_label: Gemini Tools

  - name: gemini_comp_hets
    owner: iuc
    tool_panel_section_label: Gemini Tools

  - name: gemini_interactions
    owner: iuc
    tool_panel_section_label: Gemini Tools

  - name: stacks_sstacks
    owner: iuc
    tool_panel_section_label: RAD-seq

  - name: stacks_genotypes
    owner: iuc
    tool_panel_section_label: RAD-seq

  - name: stacks_denovomap
    owner: iuc
    tool_panel_section_label: RAD-seq

  - name: stacks_ustacks
    owner: iuc
    tool_panel_section_label: RAD-seq

  - name: stacks_assembleperead
    owner: iuc
    tool_panel_section_label: RAD-seq

  - name: stacks_procrad
    owner: iuc
    tool_panel_section_label: RAD-seq

  - name: stacks_refmap
    owner: iuc
    tool_panel_section_label: RAD-seq

  - name: stacks_cstacks
    owner: iuc
    tool_panel_section_label: RAD-seq

  - name: stacks_rxstacks
    owner: iuc
    tool_panel_section_label: RAD-seq

  - name: stacks_pstacks
    owner: iuc
    tool_panel_section_label: RAD-seq

  - name: stacks_populations
    owner: iuc
    tool_panel_section_label: RAD-seq

  - name: column_order_header_sort
    owner: iuc
    tool_panel_section_label: Text Manipulation

  - name: column_remove_by_header
    owner: iuc
    tool_panel_section_label: Text Manipulation

  - name: metagenomeseq_normalization
    owner: iuc
    tool_panel_section_label: Text Manipulation

  - name: gff3_rebase
    owner: iuc
    tool_panel_section_label: Text Manipulation

  - name: data_manager_qiime_database_downloader
    owner: iuc
    tool_panel_section_label: Data Managers

  - name: data_manager_kallisto_index_builder
    owner: iuc
    tool_panel_section_label: Data Managers

  - name: 'suite_metaphlan2'
    owner: 'iuc'
    tool_panel_section_label: Metagenomic analyses

  - name: 'suite_qiime'
    owner: 'iuc'
    tool_panel_section_label: Qiime

  - name: 'suite_qiime_add_on'
    owner: 'iuc'
    tool_panel_section_label: Qiime

  - name: 'suite_humann2'
    owner: 'iuc'
    tool_panel_section_label: Metagenomic analyses

  ## IWtomic - Interval-Wise Testing for Omics Data

  - name: iwtomics_loadandplot
    owner: iuc
    tool_panel_section_label: Statistics

  - name: iwtomics_testandplot
    owner: iuc
    tool_panel_section_label: Statistics

  - name: iwtomics_plotwithscale
    owner: iuc
    tool_panel_section_label: Statistics

  - name: 'suite_umi_tools'
    owner: 'iuc'
    tool_panel_section_label: "FASTA/FASTQ manipulation"

  - name: suite_enasearch
    owner: iuc
    tool_panel_section_label: Get Data

  - name: multiqc
    owner: iuc
    tool_panel_section_label: 'Quality Control'

<<<<<<< HEAD
  - name: suite_hicexplorer
    owner: bgruening
    tool_panel_section_label: "Epigenetics"
=======
  - name: metaspades
    owner: nml
    tool_panel_section_label: 'Assembly'
    
  - name: megahit
    owner: iuc
    tool_panel_section_label: 'Assembly'
>>>>>>> 2a825e0f
<|MERGE_RESOLUTION|>--- conflicted
+++ resolved
@@ -572,24 +572,31 @@
   - name: unicycler
     owner: iuc
     tool_panel_section_label: 'Assembly'
+  
   - name: quast
     owner: iuc
     tool_panel_section_label: 'Assembly'
+  
   - name: tophat2
     owner: devteam
     tool_panel_section_label: 'Mapping'
+  
   - name: bowtie2
     owner: devteam
     tool_panel_section_label: 'Mapping'
+  
   - name: rgrnastar
     owner: iuc
     tool_panel_section_label: 'Mapping'
+  
   - name: hisat2
     owner: iuc
     tool_panel_section_label: 'Mapping'
+  
   - name: bowtie_wrappers
     owner: devteam
     tool_panel_section_label: 'Mapping'
+  
   - name: bowtie_color_wrappers
     owner: devteam
     tool_panel_section_label: 'Mapping'
@@ -618,6 +625,10 @@
     owner: devteam
     tool_panel_section_label: 'Mapping'
 
+  - name: minimap2
+    owner: iuc
+    tool_panel_section_label: 'Mapping'
+
   - name: sailfish
     owner: bgruening
     tool_panel_section_label: 'RNA Analysis'
@@ -1260,11 +1271,10 @@
     owner: iuc
     tool_panel_section_label: 'Quality Control'
 
-<<<<<<< HEAD
   - name: suite_hicexplorer
     owner: bgruening
     tool_panel_section_label: "Epigenetics"
-=======
+
   - name: metaspades
     owner: nml
     tool_panel_section_label: 'Assembly'
@@ -1272,4 +1282,3 @@
   - name: megahit
     owner: iuc
     tool_panel_section_label: 'Assembly'
->>>>>>> 2a825e0f
